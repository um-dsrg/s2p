--- conflicted
+++ resolved
@@ -33,14 +33,9 @@
                 'rasterio[s3,test]',
                 'utm',
                 'pyproj',
-<<<<<<< HEAD
-                'bs4',
+                'beautifulsoup4[lxml]',
                 'requests',
                 'plyfile']
-=======
-                'beautifulsoup4[lxml]',
-                'requests']
->>>>>>> b9c79152
 
 setup(name="s2p",
       version="1.0b6",
