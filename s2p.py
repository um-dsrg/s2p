--- conflicted
+++ resolved
@@ -475,10 +475,6 @@
         step: integer between 1 and 5 specifying which step to run. Default
         value is None. In that case all the steps are run.
     """    
-<<<<<<< HEAD
-=======
-    
->>>>>>> c86aa805
     print_elapsed_time.t0 = datetime.datetime.now()
 
     if clusterMode == 'list_jobs':
