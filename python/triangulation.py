# Copyright (C) 2015, Carlo de Franchis <carlo.de-franchis@cmla.ens-cachan.fr>
# Copyright (C) 2015, Gabriele Facciolo <facciolo@cmla.ens-cachan.fr>
# Copyright (C) 2015, Enric Meinhardt <enric.meinhardt@cmla.ens-cachan.fr>
# Copyright (C) 2015, Julien Michel <julien.michel@cnes.fr>

import os
import sys
import numpy as np
import multiprocessing

import common
from config import cfg


def compute_height_map(rpc1, rpc2, H1, H2, disp, mask, height, rpc_err, A=None):
    """
    Computes a height map from a disparity map, using rpc.

    Args:
        rpc1, rpc2: paths to the xml files
        H1, H2: path to txt files containing two 3x3 numpy arrays defining
            the rectifying homographies
        disp, mask: paths to the diparity and mask maps
        height: path to the output height map
        rpc_err: path to the output rpc_error of triangulation
        A (optional): pointing correction matrix for im2
    """
    if A is not None:
        HH2 = common.tmpfile('.txt')
        np.savetxt(HH2, np.dot(np.loadtxt(H2), np.linalg.inv(A)))
    else:
        HH2 = H2

    common.run("disp_to_h %s %s %s %s %s %s %s %s" % (rpc1, rpc2, H1, HH2, disp,
                                                      mask, height, rpc_err))
    return


def transfer_map(in_map, H, x, y, w, h, zoom, out_map):
    """
    Transfer the heights computed on the rectified grid to the original
    Pleiades image grid.

    Args:
        in_map: path to the input map, usually a height map or a mask, sampled
            on the rectified grid
        H: path to txt file containing a numpy 3x3 array representing the
            rectifying homography
        x, y, w, h: four integers defining the rectangular ROI in the original
            image. (x, y) is the top-left corner, and (w, h) are the dimensions
            of the rectangle.
        zoom: zoom factor (usually 1, 2 or 4) used to produce the input height
            map
        out_map: path to the output map
    """
    # write the inverse of the resampling transform matrix. In brief it is:
    # homography * translation * zoom
    # This matrix transports the coordinates of the original cropped and
    # zoomed grid (the one desired for out_height) to the rectified cropped and
    # zoomed grid (the one we have for height)
    Z = np.diag([zoom, zoom, 1])
    A = common.matrix_translation(x, y)
    HH = np.dot(np.loadtxt(H), np.dot(A, Z))

    # apply the homography
    # write the 9 coefficients of the homography to a string, then call synflow
    # to produce the flow, then backflow to apply it
    # zero:256x256 is the iio way to create a 256x256 image filled with zeros
    hij = ' '.join(['%r' % num for num in HH.flatten()])
    common.run('synflow hom "%s" zero:%dx%d /dev/null - | BILINEAR=1 backflow - %s %s' % (
        hij, w/zoom, h/zoom, in_map, out_map))

    # w and h, provided by the s2p.process_pair_single_tile function, are
    # always multiples of zoom.

    # replace the -inf with nan in the heights map, because colormesh filter
    # out nans but not infs
    # implements: if isinf(x) then nan, else x
    # common.run('plambda %s "x isinf nan x if" > %s' % (tmp_h, out_height))


def compute_dem(out, x, y, w, h, z, rpc1, rpc2, H1, H2, disp, mask, rpc_err,
                A=None):
    """
    Computes an altitude map, on the grid of the original reference image, from
    a disparity map given on the grid of the rectified reference image.

    Args:
        out: path to the output file
        x, y, w, h: four integers defining the rectangular ROI in the original
            image. (x, y) is the top-left corner, and (w, h) are the dimensions
            of the rectangle.
        z: zoom factor (usually 1, 2 or 4) used to produce the input disparity
            map
        rpc1, rpc2: paths to the xml files
        H1, H2: path to txt files containing two 3x3 numpy arrays defining
            the rectifying homographies
        disp, mask: paths to the diparity and mask maps
        rpc_err: path to the output rpc_error of triangulation
        A (optional): pointing correction matrix for im2

    Returns:
        nothing
    """
    out_dir = os.path.dirname(out)

    tmp = common.tmpfile('.tif')
    compute_height_map(rpc1, rpc2, H1, H2, disp, mask, tmp, rpc_err, A)
    transfer_map(tmp, H1, x, y, w, h, z, out)


def compute_ply(out, rpc1, rpc2, H1, H2, disp, mask, img, A=None):
    """
    Computes a 3D point cloud from a disparity map.

    Args:
        out: path to the output ply file
        rpc1, rpc2: paths to the xml files
        H1, H2: path to txt files containing two 3x3 numpy arrays defining
            the rectifying homographies
        disp, mask: paths to the diparity and mask maps
        img: path to the png image containing the colors
        A (optional): pointing correction matrix for im2
    """
    # apply correction matrix
    if A is not None:
        HH2 = '%s/H_sec_corrected.txt' % os.path.dirname(out)
        np.savetxt(HH2, np.dot(np.loadtxt(H2), np.linalg.inv(A)))
    else:
        HH2 = H2

    # do the job
    common.run("disp2ply %s %s %s %s %s %s %s %s" % (out, disp,  mask, H1, HH2,
                                                     rpc1, rpc2, img))


def colorize(crop_panchro, im_color, x, y, zoom, out_colorized, rmin,rmax):
    """
    Colorizes a Pleiades gray crop using low-resolution color information.

    Args:
        crop_panchro: path to the panchro (ie gray) crop
        im_color: path to the full color image (tiff or jp2)
        x, y: coordinates of the top-left corner of crop_panchro, in the full
            Pleiade image frame.
        zoom: subsampling zoom-factor that was used to generate crop_panchro
        out_colorized: path to the output file
    """
    # get a translated and zoomed crop from the color image. It has to be
    # sampled on exactly the same grid as the panchro crop.
    # To do that we compose the translation + zoom transformation with a 4x
    # zoom (because color pleiades images have 4x lower resolution).  There is
    # also a small horizontal translation (4 pixels at the panchro resolution)
    # The resulting transformation is the composition of:
    #   translation (-1 - x/4, -y/4)
    #   zoom 4/z
    w, h = common.image_size_tiffinfo(crop_panchro)
    xx = np.floor(x / 4.0) 
    yy = np.floor(y / 4.0)
    ww = np.ceil((x + w * zoom) / 4.0) - xx 
    hh = np.ceil((y + h * zoom) / 4.0) - yy
    crop_ms = common.image_crop_tif(im_color, xx, yy, ww, hh)
    crop_ms = common.image_zoom_gdal(crop_ms, zoom/4.0)
    # crop_ms = common.image_safe_zoom_fft(crop_ms, zoom/4.0)

    # crop the crop_ms image to remove the extra-pixels due to the integer crop
    # followed by zoom
    x0 = max(0,x - 4*xx)
    y0 = max(0,y - 4*yy)
    crop_ms = common.image_crop_tif(crop_ms, x0, y0, w, h)
    assert(common.image_size_tiffinfo(crop_panchro) ==
           common.image_size_tiffinfo(crop_ms))

    # convert rgbi to rgb
    rgb = common.rgbi_to_rgb(crop_ms, out=None, tilewise=True)

    # blend intensity and color to obtain the result
    # each channel value r, g or b is multiplied by 3*y / (r+g+b), where y
    # denotes the panchro intensity
    tmp = common.tmpfile('.tif')
    pcmd = "dup split + + / * 3 *"
    os.environ['TMPDIR'] = os.path.join(cfg['temporary_dir'], 'meta/')
    cmd = 'tiffu meta \"plambda ^ ^1 \\\"%s\\\" -o @\" %s %s -- %s' % (pcmd,
                                                                      crop_panchro,
                                                                      rgb, tmp)
    common.run(cmd)
    if w * h > 25e6:  # image larger than 5000 x 5000 pixels
        common.image_qauto_otb(out_colorized, tmp)
    else:
        #common.image_qauto(tmp, out_colorized)
        common.image_rescaleintensities(tmp, out_colorized, rmin, rmax)
    return


def compute_point_cloud(cloud, heights, rpc, H=None, crop_colorized='',
                        off_x=None, off_y=None, ascii_ply=False,
                        with_normals=False, utm_zone=None):
    """
    Computes a color point cloud from a height map.

    Args:
        cloud: path to the output points cloud (ply format)
        heights: height map, sampled on the same grid as the crop_colorized
            image. In particular, its size is the same as crop_colorized.
        rpc: path to xml file containing RPC data for the current Pleiade image
        H (optional, default None): path to the file containing the coefficients
            of the homography transforming the coordinates system of the
            original full size image into the coordinates system of the crop we
            are dealing with.
        crop_colorized (optional, default ''): path to a colorized crop of a
            Pleiades image
        off_{x,y} (optional, default None): coordinates of the point we want to
            use as origin in the local coordinate system of the computed cloud
        ascii_ply (optional, default false): boolean flag to tell if the output
            ply file should be encoded in plain text (ascii).
        utm_zone (optional, default None):
    """
    hij = " ".join([str(x) for x in np.loadtxt(H).flatten()]) if H else ""
    asc = "--ascii" if ascii_ply else ""
    nrm = "--with-normals" if with_normals else ""
<<<<<<< HEAD
    if not (os.path.isfile(cloud) and cfg['skip_existing']):
        command = "colormesh %s %s %s %s -h \"%s\" %s %s" % (cloud, heights, rpc,
                                                             crop_colorized, hij,
                                                             asc, nrm)
        if off_x:
            command += " --offset_x %d" % off_x
            if off_y:
                command += " --offset_y %d" % off_y
        common.run(command)
=======
    utm = "--utm-zone %s" % utm_zone if utm_zone else ""
    command = "colormesh %s %s %s %s -h \"%s\" %s %s %s" % (cloud, heights, rpc,
                                                            crop_colorized, hij,
                                                            asc, nrm, utm)
    if off_x:
        command += " --offset_x %d" % off_x
    if off_y:
        command += " --offset_y %d" % off_y
    common.run(command)
>>>>>>> df9093d1
<|MERGE_RESOLUTION|>--- conflicted
+++ resolved
@@ -218,24 +218,13 @@
     hij = " ".join([str(x) for x in np.loadtxt(H).flatten()]) if H else ""
     asc = "--ascii" if ascii_ply else ""
     nrm = "--with-normals" if with_normals else ""
-<<<<<<< HEAD
+    utm = "--utm-zone %s" % utm_zone if utm_zone else ""
     if not (os.path.isfile(cloud) and cfg['skip_existing']):
-        command = "colormesh %s %s %s %s -h \"%s\" %s %s" % (cloud, heights, rpc,
-                                                             crop_colorized, hij,
-                                                             asc, nrm)
+        command = "colormesh %s %s %s %s -h \"%s\" %s %s %s" % (cloud, heights, rpc,
+                                                                crop_colorized, hij,
+                                                                asc, nrm, utm)
         if off_x:
             command += " --offset_x %d" % off_x
-            if off_y:
-                command += " --offset_y %d" % off_y
-        common.run(command)
-=======
-    utm = "--utm-zone %s" % utm_zone if utm_zone else ""
-    command = "colormesh %s %s %s %s -h \"%s\" %s %s %s" % (cloud, heights, rpc,
-                                                            crop_colorized, hij,
-                                                            asc, nrm, utm)
-    if off_x:
-        command += " --offset_x %d" % off_x
-    if off_y:
-        command += " --offset_y %d" % off_y
-    common.run(command)
->>>>>>> df9093d1
+        if off_y:
+            command += " --offset_y %d" % off_y
+        common.run(command)