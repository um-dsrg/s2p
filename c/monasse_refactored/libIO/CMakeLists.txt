--- conflicted
+++ resolved
@@ -36,11 +36,7 @@
 
 IF(UNIX)
     SET_TARGET_PROPERTIES(IO PROPERTIES
-<<<<<<< HEAD
-                          COMPILE_FLAGS "-Wall -Wextra")
-=======
                           COMPILE_FLAGS "-Wall")
->>>>>>> 3c9ecac3
 ENDIF(UNIX)
 
 INSTALL(FILES CMakeLists.txt ${SRC} DESTINATION src/libIO)