language: python
sudo: required
fast_finish: true

matrix:
  include:
    - os: linux
      dist: trusty
      python: 2.7
      env: CPLUS_INCLUDE_PATH=/usr/include/gdal C_INCLUDE_PATH=/usr/include/gdal
    - os: linux
      dist: trusty
      python: 3.5
      env: CPLUS_INCLUDE_PATH=/usr/include/gdal C_INCLUDE_PATH=/usr/include/gdal
    - os: osx
      language: generic
      python: 2.7
      env: PATH=/Library/Frameworks/GDAL.framework/Versions/2.1/unix/bin:$PATH

before_install:
  - if [[ "$TRAVIS_OS_NAME" == "linux" ]]; then sudo rm -vf /etc/apt/sources.list.d/*riak*; fi
  - if [[ "$TRAVIS_OS_NAME" == "linux" ]]; then sudo apt-add-repository -y ppa:ubuntugis/ppa; fi
  - if [[ "$TRAVIS_OS_NAME" == "linux" ]]; then sudo apt-get -qq update; fi
  - if [[ "$TRAVIS_OS_NAME" == "linux" ]]; then sudo apt-get install gdal-bin libfftw3-dev libgdal-dev libgeotiff-dev geographiclib-tools libgeographiclib-dev; fi
  - if [[ "$TRAVIS_OS_NAME" == "osx" ]]; then brew unlink gdal && (brew install gcc || brew link --overwrite gcc) && brew install geographiclib fftw; fi

install:
<<<<<<< HEAD
  - if [[ "$TRAVIS_OS_NAME" == "linux" ]]; then pip install numpy utm bs4 requests coverage pyproj; fi
  - if [[ "$TRAVIS_OS_NAME" == "linux" ]]; then pip install rasterio; fi
  - if [[ "$TRAVIS_OS_NAME" == "osx" ]]; then wget http://www.kyngchaos.com/files/software/frameworks/GDAL_Complete-2.1.dmg; fi
  - if [[ "$TRAVIS_OS_NAME" == "osx" ]]; then X=$(echo `hdiutil mount GDAL_Complete-2.1.dmg | tail -1 | awk '{$1=$2=""; print $0}'` | xargs -0 echo) && sudo installer -pkg "${X}/"GDAL\ Complete.pkg -target /; export PATH="/Library/Frameworks/GDAL.framework/Programs:$PATH"; fi
  - if [[ "$TRAVIS_OS_NAME" == "osx" ]]; then pip2 install numpy utm bs4 requests coverage pyproj; fi
  - if [[ "$TRAVIS_OS_NAME" == "osx" ]]; then pip2 install rasterio[test]; fi

script:
  - make
  - if [[ "$TRAVIS_OS_NAME" == "linux" ]]; then coverage run --source s2plib -m unittest discover -s tests/ -p "*_test.py" && coverage report -m; fi
  - if [[ "$TRAVIS_OS_NAME" == "osx" ]]; then coverage run --source s2plib -m unittest discover -s tests/ -p "*_test.py" && coverage report -m; fi
=======
  - if [[ "$TRAVIS_OS_NAME" == "linux" ]]; then pip install numpy; fi
  - if [[ "$TRAVIS_OS_NAME" == "linux" ]]; then pip install .; fi
  - if [[ "$TRAVIS_OS_NAME" == "osx" ]]; then wget http://www.kyngchaos.com/files/software/frameworks/GDAL_Complete-2.1.dmg; fi
  - if [[ "$TRAVIS_OS_NAME" == "osx" ]]; then X=$(echo `hdiutil mount GDAL_Complete-2.1.dmg | tail -1 | awk '{$1=$2=""; print $0}'` | xargs -0 echo) && sudo installer -pkg "${X}/"GDAL\ Complete.pkg -target /; export PATH="/Library/Frameworks/GDAL.framework/Programs:$PATH"; fi
  - if [[ "$TRAVIS_OS_NAME" == "osx" ]]; then pip2 install numpy; fi
  - if [[ "$TRAVIS_OS_NAME" == "osx" ]]; then pip2 install .; fi

script:
  - if [[ "$TRAVIS_OS_NAME" == "linux" ]]; then python -u tests/test_s2p.py --all; fi
  - if [[ "$TRAVIS_OS_NAME" == "osx" ]]; then python2 -u tests/test_s2p.py --all; fi
>>>>>>> 630e2592
<|MERGE_RESOLUTION|>--- conflicted
+++ resolved
@@ -25,27 +25,13 @@
   - if [[ "$TRAVIS_OS_NAME" == "osx" ]]; then brew unlink gdal && (brew install gcc || brew link --overwrite gcc) && brew install geographiclib fftw; fi
 
 install:
-<<<<<<< HEAD
-  - if [[ "$TRAVIS_OS_NAME" == "linux" ]]; then pip install numpy utm bs4 requests coverage pyproj; fi
-  - if [[ "$TRAVIS_OS_NAME" == "linux" ]]; then pip install rasterio; fi
-  - if [[ "$TRAVIS_OS_NAME" == "osx" ]]; then wget http://www.kyngchaos.com/files/software/frameworks/GDAL_Complete-2.1.dmg; fi
-  - if [[ "$TRAVIS_OS_NAME" == "osx" ]]; then X=$(echo `hdiutil mount GDAL_Complete-2.1.dmg | tail -1 | awk '{$1=$2=""; print $0}'` | xargs -0 echo) && sudo installer -pkg "${X}/"GDAL\ Complete.pkg -target /; export PATH="/Library/Frameworks/GDAL.framework/Programs:$PATH"; fi
-  - if [[ "$TRAVIS_OS_NAME" == "osx" ]]; then pip2 install numpy utm bs4 requests coverage pyproj; fi
-  - if [[ "$TRAVIS_OS_NAME" == "osx" ]]; then pip2 install rasterio[test]; fi
-
-script:
-  - make
-  - if [[ "$TRAVIS_OS_NAME" == "linux" ]]; then coverage run --source s2plib -m unittest discover -s tests/ -p "*_test.py" && coverage report -m; fi
-  - if [[ "$TRAVIS_OS_NAME" == "osx" ]]; then coverage run --source s2plib -m unittest discover -s tests/ -p "*_test.py" && coverage report -m; fi
-=======
-  - if [[ "$TRAVIS_OS_NAME" == "linux" ]]; then pip install numpy; fi
+  - if [[ "$TRAVIS_OS_NAME" == "linux" ]]; then pip install numpy coverage; fi
   - if [[ "$TRAVIS_OS_NAME" == "linux" ]]; then pip install .; fi
   - if [[ "$TRAVIS_OS_NAME" == "osx" ]]; then wget http://www.kyngchaos.com/files/software/frameworks/GDAL_Complete-2.1.dmg; fi
   - if [[ "$TRAVIS_OS_NAME" == "osx" ]]; then X=$(echo `hdiutil mount GDAL_Complete-2.1.dmg | tail -1 | awk '{$1=$2=""; print $0}'` | xargs -0 echo) && sudo installer -pkg "${X}/"GDAL\ Complete.pkg -target /; export PATH="/Library/Frameworks/GDAL.framework/Programs:$PATH"; fi
-  - if [[ "$TRAVIS_OS_NAME" == "osx" ]]; then pip2 install numpy; fi
+  - if [[ "$TRAVIS_OS_NAME" == "osx" ]]; then pip2 install numpy coverage; fi
   - if [[ "$TRAVIS_OS_NAME" == "osx" ]]; then pip2 install .; fi
 
 script:
-  - if [[ "$TRAVIS_OS_NAME" == "linux" ]]; then python -u tests/test_s2p.py --all; fi
-  - if [[ "$TRAVIS_OS_NAME" == "osx" ]]; then python2 -u tests/test_s2p.py --all; fi
->>>>>>> 630e2592
+  - if [[ "$TRAVIS_OS_NAME" == "linux" ]]; then coverage run --source s2p -m unittest discover -s tests/ -p "*_test.py" && coverage report -m; fi
+  - if [[ "$TRAVIS_OS_NAME" == "osx" ]]; then coverage run --source s2p -m unittest discover -s tests/ -p "*_test.py" && coverage report -m; fi