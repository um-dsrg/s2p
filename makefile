--- conflicted
+++ resolved
@@ -24,11 +24,7 @@
 LIBDIR = lib
 
 # default rule builds only the programs necessary for the test
-<<<<<<< HEAD
-default: $(BINDIR) homography sift imscript mgm mgm_multi tvl1 lsd
-=======
-default: $(BINDIR) $(LIBDIR) homography sift imscript mgm mgm_multi piio tvl1 lsd
->>>>>>> b1d117da
+default: $(BINDIR) $(LIBDIR) homography sift imscript mgm mgm_multi tvl1 lsd
 
 # the "all" rule builds four further correlators
 all: default msmw3 sgbm mgm_multi
